--- conflicted
+++ resolved
@@ -1,7 +1,6 @@
 const jwt = require('jsonwebtoken');
 const User = require('../models/User');
 const logger = require('../utils/logger');
-const { setUser } = require('../utils/sentry');
 
 // Middleware para verificar token JWT
 const authenticateToken = async (req, res, next) => {
@@ -14,88 +13,6 @@
         error: 'Token de acesso requerido',
         code: 'TOKEN_REQUIRED',
       });
-<<<<<<< HEAD
-    }
-
-    // Verificar token
-    const decoded = jwt.verify(token, process.env.JWT_SECRET);
-
-    // Buscar usuário no banco (com populate da clínica)
-    const user = await User.findById(decoded.userId)
-      .select('-senha')
-      .populate('clinic', 'name slug logo');
-
-    if (!user) {
-      return res.status(401).json({
-        error: 'Usuário não encontrado',
-        code: 'USER_NOT_FOUND',
-      });
-    }
-
-    if (!user.ativo) {
-      return res.status(401).json({
-        error: 'Usuário inativo',
-        code: 'USER_INACTIVE',
-      });
-    }
-
-    if (user.estaBloqueado) {
-      return res.status(401).json({
-        error: 'Usuário bloqueado',
-        code: 'USER_BLOCKED',
-      });
-    }
-
-    // Adicionar usuário à requisição
-    req.user = user;
-
-    // Multi-tenancy: garantir que req.clinicId seja sempre uma string com o _id da clínica
-    if (user.clinic) {
-      if (typeof user.clinic === 'object' && user.clinic._id) {
-        req.clinicId = user.clinic._id.toString();
-      } else {
-        req.clinicId = user.clinic.toString();
-      }
-
-      req.clinicRole = user.clinicRole || 'viewer';
-
-      // Log para depuração
-      logger.info(
-        `🔐 User ${user.email} vinculado à clínica: ${req.clinicId} (role: ${req.clinicRole})`
-      );
-    }
-
-    // Se é admin global (sem clínica vinculada)
-    if (user.role === 'admin' && !user.clinic) {
-      req.isGlobalAdmin = true;
-    }
-
-    // Definir usuário no Sentry para rastreamento
-    setUser(user);
-
-    next();
-  } catch (error) {
-    logger.logError(error, req);
-
-    if (error.name === 'JsonWebTokenError') {
-      return res.status(401).json({
-        error: 'Token inválido',
-        code: 'INVALID_TOKEN',
-      });
-    }
-
-    if (error.name === 'TokenExpiredError') {
-      return res.status(401).json({
-        error: 'Token expirado',
-        code: 'TOKEN_EXPIRED',
-      });
-    }
-
-    return res.status(500).json({
-      error: 'Erro interno do servidor',
-      code: 'INTERNAL_ERROR',
-    });
-=======
     }
 
     // Verificar token
@@ -122,7 +39,9 @@
     if (user.clinic) {
       req.clinicId = (user.clinic._id ? user.clinic._id : user.clinic).toString();
       req.clinicRole = user.clinicRole || 'viewer';
-      logger.info(`🔐 User ${user.email} vinculado à clínica: ${req.clinicId} (role: ${req.clinicRole})`);
+      logger.info(
+        `🔐 User ${user.email} vinculado à clínica: ${req.clinicId} (role: ${req.clinicRole})`
+      );
     }
     if (user.role === 'admin' && !user.clinic) {
       req.isGlobalAdmin = true;
@@ -138,7 +57,6 @@
       return res.status(401).json({ error: 'Token expirado', code: 'TOKEN_EXPIRED' });
     }
     return res.status(500).json({ error: 'Erro interno do servidor', code: 'INTERNAL_ERROR' });
->>>>>>> 8f1f2a59
   }
 };
 
